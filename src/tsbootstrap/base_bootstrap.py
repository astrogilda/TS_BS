--- conflicted
+++ resolved
@@ -60,17 +60,10 @@
         self.rng = rng
 
         super().__init__()
-<<<<<<< HEAD
-
-        self.config = BaseTimeSeriesBootstrapConfig(
-            n_bootstraps=n_bootstraps, rng=rng
-        )
-=======
         if isinstance(self, BaseTimeSeriesBootstrap):
             self.config = BaseTimeSeriesBootstrapConfig(
                 n_bootstraps=n_bootstraps, rng=rng
             )
->>>>>>> 0aa52939
 
         super().__init__()
 
