--- conflicted
+++ resolved
@@ -312,7 +312,6 @@
 
 Thanks goes to these wonderful people:
 
-
 <!-- ALL-CONTRIBUTORS-LIST:START - Do not remove or modify this section -->
 <!-- prettier-ignore-start -->
 <!-- markdownlint-disable -->
@@ -320,20 +319,6 @@
 <!-- markdownlint-restore -->
 <!-- prettier-ignore-end -->
 
-<<<<<<< HEAD
 <!-- ALL-CONTRIBUTORS-LIST:END -->
 
-This project follows the [all-contributors](https://github.com/all-contributors/all-contributors) specification. Contributions of any kind welcome!
-=======
----
-## 👏 Contributors
-
-<!-- ALL-CONTRIBUTORS-LIST:START - Do not remove or modify this section -->
-<!-- prettier-ignore-start -->
-<!-- markdownlint-disable -->
-
-<!-- markdownlint-restore -->
-<!-- prettier-ignore-end -->
-
-<!-- ALL-CONTRIBUTORS-LIST:END -->
->>>>>>> d713528e
+This project follows the [all-contributors](https://github.com/all-contributors/all-contributors) specification. Contributions of any kind welcome!