--- conflicted
+++ resolved
@@ -23,13 +23,9 @@
 
 [tool.poetry.dependencies]
 python = ">=3.10,<3.12"
+scikit-base = ">= 0.6.1"
 arch = "~5.6"
 hmmlearn = "~0.3"
-<<<<<<< HEAD
-numba = "~0.58"
-scikit-base = ">= 0.6.1"
-=======
->>>>>>> bc4fb7b6
 pyclustering = "~0.10"
 scikit_learn_extra = "~0.3"
 cython = "~3.0"
